import { type Either } from "../Either"
import { handleError } from "./errors"
import { createEither } from "./createEither"
import { MightFailFunction } from "./utils.type"

export const mightFailFunction: MightFailFunction<"standard"> = async function <T>(
<<<<<<< HEAD
  promise: Promise<T>
=======
  promise: T
>>>>>>> 3196f09d
): Promise<Either<Awaited<T>>> {
  try {
    const result = await promise
    return createEither<Awaited<T>>({ result, error: undefined })
  } catch (err) {
    const error = handleError(err)
    return createEither<Awaited<T>>({ error, result: undefined })
  }
}<|MERGE_RESOLUTION|>--- conflicted
+++ resolved
@@ -4,11 +4,7 @@
 import { MightFailFunction } from "./utils.type"
 
 export const mightFailFunction: MightFailFunction<"standard"> = async function <T>(
-<<<<<<< HEAD
-  promise: Promise<T>
-=======
   promise: T
->>>>>>> 3196f09d
 ): Promise<Either<Awaited<T>>> {
   try {
     const result = await promise
